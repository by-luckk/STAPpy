#!/usr/bin/env python3
# -*- coding: utf-8 -*-
"""
/*****************************************************************************/
/*  STAPpy : A python FEM code sharing the same input data file with STAP90  */
/*     Computational Dynamics Laboratory                                     */
/*     School of Aerospace Engineering, Tsinghua University                  */
/*                                                                           */
/*     Created on Mon Jun 22, 2020                                           */
/*                                                                           */
/*     @author: thurcni@163.com, xzhang@tsinghua.edu.cn                      */
/*     http://www.comdyn.cn/                                                 */
/*****************************************************************************/
"""
import sys
sys.path.append('../')
from element.Bar import CBar
from element.Material import CBarMaterial
# Q4单元import
from element.Q4 import CQ4
<<<<<<< HEAD
from element.Material import CQ4Material
#Beam import
from element.Beam import CBeam
from element.Material import CBeamMaterial
=======
from element.H8 import CH8
from element.Plate import CPlate
from element.T3 import CT3
from element.Material import CBarMaterial,CT3Material, CQ4Material, CH8Material, CPlateMaterial
>>>>>>> 87fecb78

# dictionary: Define set of element types
ElementTypes = {0:'UNDEFINED',
				1:'Bar',
				2:'Q4',
				3:'T3',
				4:'H8',
				5:'Beam',
				6:'Plate',
				7:'Shell'}


class CElementGroup(object):
	""" Element group class """
	def __init__(self):
		from Domain import Domain
		FEMData = Domain()
		# List of all nodes in the domain, obtained from CDomain object
		self._NodeList = FEMData.GetNodeList()

		# Element type of this group
		self._ElementType = 0

		# Number of elements in this group
		self._NUME = 0

		# Element List in this group
		self._ElementList = []

		# Number of material/section property sets in this group
		self._NUMMAT = 0

		# Material list in this group
		self._MaterialList = []

	def __getitem__(self, item):
		""" operator [] """
		return self._ElementList[item]

	def GetMaterial(self, index):
		return self._MaterialList[index]

	def GetElementType(self):
		return self._ElementType

	def GetNUME(self):
		return self._NUME

	def GetNUMMAT(self):
		return self._NUMMAT

	def AllocateElements(self, amount):
		"""
		Allocate array of derived elements

		:param amount: (int) the amount of elements
		:return:
		"""
		element_type = ElementTypes.get(self._ElementType)
		if element_type == 'Bar':
			self._ElementList = [CBar() for _ in range(amount)]
		elif element_type == 'Q4':
			self._ElementList = [CQ4() for _ in range(amount)]
			# pass # comment or delete this line after 
		elif element_type == 'T3':
			self._ElementList = [CT3() for _ in range(amount)]
		elif element_type == 'H8':
			self._ElementList = [CH8() for _ in range(amount)]
			self._ElementList = [CH8() for _ in range(amount)]
		elif element_type == 'Beam':
			self._ElementList = [CBeam() for _ in range(amount)]
			# implementation for other element types by yourself
			# ...
			pass # comment or delete this line after implementation
		elif element_type == 'Plate':
<<<<<<< HEAD
=======
			self._ElementList = [CPlate() for _ in range(amount)]
		elif element_type == 'Shell':
>>>>>>> 87fecb78
			# implementation for other element types by yourself
			# ...
			pass # comment or delete this line after implementation
		else:
			error_info = "\nType {} not available. See CElementGroup." \
						 "AllocateElement.".format(self._ElementType)
			raise ValueError(error_info)

	def AllocateMaterials(self, amount):
		"""
		Allocate array of derived materials

		:param amount: (int) the amount of material sets
		:return: None
		"""
		element_type = ElementTypes.get(self._ElementType)
		if element_type == 'Bar':
			self._MaterialList = [CBarMaterial() for _ in range(amount)]
		elif element_type == 'Q4':
			self._MaterialList = [CQ4Material() for _ in range(amount)]
<<<<<<< HEAD
		elif element_type == 'Beam':
			self._MaterialList = [CBeamMaterial() for _ in range(amount)]
			# pass # comment or delete this line after implementation
		
=======
		elif element_type == 'H8':
			self._MaterialList = [CH8Material() for _ in range(amount)]
		elif element_type == 'Plate':
			self._MaterialList = [CPlateMaterial() for _ in range(amount)]
		elif element_type == 'T3':
			self._MaterialList = [CT3Material() for _ in range(amount)]
		elif element_type == 'H8':
			self._MaterialList = [CH8Material() for _ in range(amount)]
>>>>>>> 87fecb78
		else:
			error_info = "\nType {} not available. See CElementGroup." \
						 "AllocateMaterials.".format(self._ElementType)
			raise ValueError(error_info)

	def Read(self, input_file):
		""" Read element group data from stream Input """
		line = input_file.readline().split()
		self._ElementType = int(line[0])
		self._NUME = int(line[1])
		self._NUMMAT = int(line[2])

		if not self.ReadElementData(input_file):
			return False

		return True

	def ReadElementData(self, input_file):
		""" Read bar element data from the input data file """
		# Read material/section property lines
		self.AllocateMaterials(self._NUMMAT)

		# Loop over for all material property sets in this element group
		for mset in range(self._NUMMAT):
			try:
				self.GetMaterial(mset).Read(input_file, mset)
			except ValueError as e:
				print(e)
				return False

		# Read element data lines
		self.AllocateElements(self._NUME)

		# Loop over for all elements in this element group
		for Ele in range(self._NUME):
			try:
				self[Ele].Read(input_file, Ele, self._MaterialList, self._NodeList)
			except ValueError as e:
				print(e)
				return False

		return True<|MERGE_RESOLUTION|>--- conflicted
+++ resolved
@@ -18,17 +18,13 @@
 from element.Material import CBarMaterial
 # Q4单元import
 from element.Q4 import CQ4
-<<<<<<< HEAD
 from element.Material import CQ4Material
 #Beam import
 from element.Beam import CBeam
-from element.Material import CBeamMaterial
-=======
 from element.H8 import CH8
 from element.Plate import CPlate
 from element.T3 import CT3
-from element.Material import CBarMaterial,CT3Material, CQ4Material, CH8Material, CPlateMaterial
->>>>>>> 87fecb78
+from element.Material import CBarMaterial,CT3Material, CQ4Material, CH8Material, CPlateMaterial,CBeamMaterial
 
 # dictionary: Define set of element types
 ElementTypes = {0:'UNDEFINED',
@@ -97,18 +93,14 @@
 			self._ElementList = [CT3() for _ in range(amount)]
 		elif element_type == 'H8':
 			self._ElementList = [CH8() for _ in range(amount)]
-			self._ElementList = [CH8() for _ in range(amount)]
 		elif element_type == 'Beam':
 			self._ElementList = [CBeam() for _ in range(amount)]
 			# implementation for other element types by yourself
 			# ...
 			pass # comment or delete this line after implementation
 		elif element_type == 'Plate':
-<<<<<<< HEAD
-=======
 			self._ElementList = [CPlate() for _ in range(amount)]
 		elif element_type == 'Shell':
->>>>>>> 87fecb78
 			# implementation for other element types by yourself
 			# ...
 			pass # comment or delete this line after implementation
@@ -129,21 +121,15 @@
 			self._MaterialList = [CBarMaterial() for _ in range(amount)]
 		elif element_type == 'Q4':
 			self._MaterialList = [CQ4Material() for _ in range(amount)]
-<<<<<<< HEAD
-		elif element_type == 'Beam':
-			self._MaterialList = [CBeamMaterial() for _ in range(amount)]
-			# pass # comment or delete this line after implementation
-		
-=======
 		elif element_type == 'H8':
 			self._MaterialList = [CH8Material() for _ in range(amount)]
 		elif element_type == 'Plate':
 			self._MaterialList = [CPlateMaterial() for _ in range(amount)]
 		elif element_type == 'T3':
 			self._MaterialList = [CT3Material() for _ in range(amount)]
-		elif element_type == 'H8':
-			self._MaterialList = [CH8Material() for _ in range(amount)]
->>>>>>> 87fecb78
+		elif element_type == 'Beam':
+			self._MaterialList = [CBeamMaterial() for _ in range(amount)]
+
 		else:
 			error_info = "\nType {} not available. See CElementGroup." \
 						 "AllocateMaterials.".format(self._ElementType)
