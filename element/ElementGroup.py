--- conflicted
+++ resolved
@@ -16,15 +16,10 @@
 sys.path.append('../')
 from element.Bar import CBar
 from element.Q4 import CQ4
-<<<<<<< HEAD
-from element.T3 import CT3
-from element.H8new import CH8
-from element.Material import CBarMaterial, CT3Material, CQ4Material, CH8Material
-=======
 from element.H8 import CH8
 from element.Plate import CPlate
-from element.Material import CBarMaterial, CQ4Material, CH8Material, CPlateMaterial
->>>>>>> 8b154abb
+from element.T3 import CT3
+from element.Material import CBarMaterial,CT3Material, CQ4Material, CH8Material, CPlateMaterial
 
 # dictionary: Define set of element types
 ElementTypes = {0:'UNDEFINED',
@@ -92,6 +87,7 @@
 			self._ElementList = [CT3() for _ in range(amount)]
 		elif element_type == 'H8':
 			self._ElementList = [CH8() for _ in range(amount)]
+			self._ElementList = [CH8() for _ in range(amount)]
 		elif element_type == 'Beam':
 			# implementation for other element types by yourself
 			# ...
@@ -119,17 +115,14 @@
 			self._MaterialList = [CBarMaterial() for _ in range(amount)]
 		elif element_type == 'Q4':
 			self._MaterialList = [CQ4Material() for _ in range(amount)]
-<<<<<<< HEAD
+		elif element_type == 'H8':
+			self._MaterialList = [CH8Material() for _ in range(amount)]
+		elif element_type == 'Plate':
+			self._MaterialList = [CPlateMaterial() for _ in range(amount)]
 		elif element_type == 'T3':
 			self._MaterialList = [CT3Material() for _ in range(amount)]
 		elif element_type == 'H8':
 			self._MaterialList = [CH8Material() for _ in range(amount)]
-=======
-		elif element_type == 'H8':
-			self._MaterialList = [CH8Material() for _ in range(amount)]
-		elif element_type == 'Plate':
-			self._MaterialList = [CPlateMaterial() for _ in range(amount)]
->>>>>>> 8b154abb
 		else:
 			error_info = "\nType {} not available. See CElementGroup." \
 						 "AllocateMaterials.".format(self._ElementType)
