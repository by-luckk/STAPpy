--- conflicted
+++ resolved
@@ -18,13 +18,8 @@
 import numpy as np
 import sys
 #GPU needed
-<<<<<<< HEAD
-#import cupy as cp  # 添加CuPy库支持
-import time
-=======
 # import cupy as cp  # 添加CuPy库支持
 # import time
->>>>>>> f7962d3c
 
 
 class CLDLTSolver(CSolver):
