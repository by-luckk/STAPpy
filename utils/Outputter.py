#!/usr/bin/env python3
# -*- coding: utf-8 -*-
"""
/*****************************************************************************/
/*  STAPpy : A python FEM code sharing the same input data file with STAP90  */
/*     Computational Dynamics Laboratory                                     */
/*     School of Aerospace Engineering, Tsinghua University                  */
/*                                                                           */
/*     Created on Mon Jun 22, 2020                                           */
/*                                                                           */
/*     @author: thurcni@163.com, xzhang@tsinghua.edu.cn                      */
/*     http://www.comdyn.cn/                                                 */
/*****************************************************************************/
"""
import sys
sys.path.append('../')
from utils.Singleton import Singleton
from element.ElementGroup import ElementTypes
import datetime
import numpy as np
from utils.Plot import PlotDisp

weekday = ["Monday", "Tuesday", "Wednesday", "Thursday", "Friday", 
           "Saturday", "Sunday"]
month = ["January", "February", "March", "April", "May", "June",
		 "July", "August", "September", "October", "November", "December"]


@Singleton
class COutputter(object):
	""" Singleton: Outputer class is used to output results """
	def __init__(self, filename=""):
		try:
			self._output_file = open(filename, 'w')
		except FileNotFoundError as e:
			print(e)
			sys.exit(3)

	def GetOutputFile(self):
		return self._output_file

	def PrintTime(self):
		""" Output current time and date """
		t = datetime.datetime.now()
		time_info = t.strftime("        (%H:%M:%S on ")
		time_info += (month[t.month - 1] + " ")
		time_info += (str(t.day) + ", ")
		time_info += (str(t.year) + ", ")
		time_info += (weekday[t.weekday()] + ")\n\n")

		print(time_info, end="")
		self._output_file.write(time_info)

	def OutputHeading(self):
		""" Print program logo """
		from Domain import Domain
		FEMData = Domain()

		title_info = "TITLE : " + FEMData.GetTitle() + "\n"
		print(title_info, end="")
		self._output_file.write(title_info)

		self.PrintTime()

	def OutputNodeInfo(self):
		""" Print nodal data """
		from Domain import Domain
		FEMData = Domain()

		NodeList = FEMData.GetNodeList()

		pre_info = "C O N T R O L   I N F O R M A T I O N\n\n"
		print(pre_info, end="")
		self._output_file.write(pre_info)

		NUMNP = FEMData.GetNUMNP()
		NUMEG = FEMData.GetNUMEG()
		NLCASE = FEMData.GetNLCASE()
		MODEX = FEMData.GetMODEX()

		pre_info = "\t  NUMBER OF NODAL POINTS . . . . . . . . . . (NUMNP)  =%6d\n" \
				   "\t  NUMBER OF ELEMENT GROUPS . . . . . . . . . (NUMEG)  =%6d\n" \
				   "\t  NUMBER OF LOAD CASES . . . . . . . . . . . (NLCASE) =%6d\n" \
				   "\t  SOLUTION MODE  . . . . . . . . . . . . . . (MODEX)  =%6d\n" \
				   "\t\t EQ.0, DATA CHECK\n" \
				   "\t\t EQ.1, EXECUTION\n\n"%(NUMNP, NUMEG, NLCASE, MODEX)
		print(pre_info, end="")
		self._output_file.write(pre_info)

		pre_info = " N O D A L   P O I N T   D A T A\n\n" \
				   "    NODE       BOUNDARY                         NODAL POINT\n" \
				   "   NUMBER  CONDITION  CODES                     COORDINATES\n"
		print(pre_info, end="")
		self._output_file.write(pre_info)

		for n in range(NUMNP):
			NodeList[n].Write(self._output_file)

		print("\n", end="")
		self._output_file.write("\n")

	def OutputEquationNumber(self):
		""" Output equation numbers """
		from Domain import Domain
		FEMData = Domain()

		NodeList = FEMData.GetNodeList()

		NUMNP = FEMData.GetNUMNP()

		pre_info = " EQUATION NUMBERS\n\n" \
				   "   NODE NUMBER   DEGREES OF FREEDOM\n" \
				   "        N           X    Y    Z\n"
		print(pre_info, end="")
		self._output_file.write(pre_info)

		for n in range(NUMNP):
			NodeList[n].WriteEquationNo(self._output_file)

		print("\n", end="")
		self._output_file.write("\n")

	def OutputElementInfo(self):
		""" Output element data """
		# Print element group control line
		from Domain import Domain
		FEMData = Domain()

		NUMEG = FEMData.GetNUMEG()

		pre_info = " E L E M E N T   G R O U P   D A T A\n\n\n"
		print(pre_info, end="")
		self._output_file.write(pre_info)

		for EleGrp in range(NUMEG):
			ElementType = FEMData.GetEleGrpList()[EleGrp].GetElementType()
			NUME = FEMData.GetEleGrpList()[EleGrp].GetNUME()

			pre_info = " E L E M E N T   D E F I N I T I O N\n\n" \
					   " ELEMENT TYPE  . . . . . . . . . . . . .( NPAR(1) ) . . =%5d\n" \
					   "     EQ.1, TRUSS ELEMENTS\n" \
					   "     EQ.2, ELEMENTS CURRENTLY\n" \
					   "     EQ.3, NOT AVAILABLE\n\n" \
					   " NUMBER OF ELEMENTS. . . . . . . . . . .( NPAR(2) ) . . =%5d\n\n" \
					   %(ElementType, NUME)
			print(pre_info, end="")
			self._output_file.write(pre_info)

			element_type = ElementTypes.get(ElementType)
			if element_type == 'Bar':
				self.PrintBarElementData(EleGrp)
			elif element_type == 'Q4':
				self.PrintQ4ElementData(EleGrp)
<<<<<<< HEAD
=======
			elif element_type == 'T3':
				self.PrintT3ElementData(EleGrp)
			elif element_type == 'H8':
				self.PrintH8ElementData(EleGrp)
>>>>>>> 18332fc9
			elif element_type == 'Beam':
				self.PrintBeamElementData(EleGrp)
				# pass  # comment or delete this line after implementation
    
			else:
				# error_info = "\n*** Error *** Elment type {} has not been " \
				# 			 "implemented.\n\n".format(ElementType)
				# raise ValueError(error_info)
				pass
				# error_info = "\n*** Error *** Elment type {} has not been " \
				# 			 "implemented.\n\n".format(ElementType)
				# raise ValueError(error_info)
				pass

	def PrintBarElementData(self, EleGrp):
		""" Output bar element data """
		from Domain import Domain
		FEMData = Domain()

		ElementGroup = FEMData.GetEleGrpList()[EleGrp]
		NUMMAT = ElementGroup.GetNUMMAT()

		pre_info = " M A T E R I A L   D E F I N I T I O N\n\n" \
				   " NUMBER OF DIFFERENT SETS OF MATERIAL\n" \
				   " AND CROSS-SECTIONAL  CONSTANTS  . . . .( NPAR(3) ) . . =%5d\n\n" \
				   "  SET       YOUNG'S     CROSS-SECTIONAL\n" \
				   " NUMBER     MODULUS          AREA\n" \
				   "               E              A\n"%NUMMAT
		print(pre_info, end="")
		self._output_file.write(pre_info)

		for mset in range(NUMMAT):
			ElementGroup.GetMaterial(mset).Write(self._output_file)

		pre_info = "\n\n E L E M E N T   I N F O R M A T I O N\n" \
				   " ELEMENT     NODE     NODE       MATERIAL\n" \
				   " NUMBER-N      I        J       SET NUMBER\n"
		print(pre_info, end="")
		self._output_file.write(pre_info)

		NUME = ElementGroup.GetNUME()
		for Ele in range(NUME):
			ElementGroup[Ele].Write(self._output_file, Ele)

		print("\n", end="")
		self._output_file.write("\n")

	def PrintT3ElementData(self, EleGrp):
		"""
		Output T3 (CST) element data in a style parallel to PrintBarElementData.
		"""
		from Domain import Domain
		FEMData = Domain()
		ElementGroup = FEMData.GetEleGrpList()[EleGrp]
		NUMMAT = ElementGroup.GetNUMMAT()

		pre_info = (
			" M A T E R I A L   D E F I N I T I O N\n\n"
			" NUMBER OF DIFFERENT SETS OF MATERIAL\n"
			" AND PLATE  CONSTANTS  . . . .( NPAR(3) ) . . =%5d\n\n"
			"  SET       YOUNG'S      POISSON     THICKNESS\n"
			" NUMBER     MODULUS        RATIO          t\n" % NUMMAT
		)
		print(pre_info, end="")
		self._output_file.write(pre_info)

		for mset in range(NUMMAT):
			ElementGroup.GetMaterial(mset).Write(self._output_file)
		pre_info = (
			"\n\n E L E M E N T   I N F O R M A T I O N\n"
			" ELEMENT     NODE     NODE     NODE     MATERIAL\n"
			" NUMBER-N      I        J        K    SET NUMBER\n"
		)
		print(pre_info, end="")
		self._output_file.write(pre_info)

		NUME = ElementGroup.GetNUME()
		for Ele in range(NUME):
			ElementGroup[Ele].Write(self._output_file, Ele)

		print("\n", end="")
		self._output_file.write("\n")
  
	## Q4单元
	def PrintQ4ElementData(self, EleGrp):
		""" Output Q4 element data """
		from Domain import Domain
		FEMData = Domain()

		ElementGroup = FEMData.GetEleGrpList()[EleGrp]
		NUMMAT = ElementGroup.GetNUMMAT()

		pre_info = " M A T E R I A L   D E F I N I T I O N\n\n" \
				" NUMBER OF DIFFERENT SETS OF MATERIAL\n" \
				" AND CROSS-SECTIONAL  CONSTANTS  . . . .( NPAR(3) ) . . =%5d\n\n" \
				"  SET       YOUNG'S     POISSON'S     THICKNESS    PLANE\n" \
				" NUMBER     MODULUS       RATIO                     STRESS\n" \
				"               E            nu            t            (1/0)\n" % NUMMAT
		print(pre_info, end='')
		self._output_file.write(pre_info)

		for mset in range(NUMMAT):
			ElementGroup.GetMaterial(mset).Write(self._output_file)

		pre_info = "\n\n E L E M E N T   I N F O R M A T I O N\n" \
				" ELEMENT     NODE     NODE     NODE     NODE       MATERIAL\n" \
				" NUMBER-N      I        J        K        L       SET NUMBER\n"
		print(pre_info, end='')
		self._output_file.write(pre_info)

		NUME = ElementGroup.GetNUME()
		for Ele in range(NUME):
			ElementGroup[Ele].Write(self._output_file, Ele)

		print("\n", end='')
		self._output_file.write("\n")
<<<<<<< HEAD
    

	## 其他单元Print
	def PrintBeamElementData(self, EleGrp):
		""" Output Beam element data """
=======
	def PrintH8ElementData(self, EleGrp): # NEW METHOD FOR H8
		""" Output H8 element data """
>>>>>>> 18332fc9
		from Domain import Domain
		FEMData = Domain()

		ElementGroup = FEMData.GetEleGrpList()[EleGrp]
		NUMMAT = ElementGroup.GetNUMMAT()

		pre_info = " M A T E R I A L   D E F I N I T I O N\n\n" \
<<<<<<< HEAD
				" NUMBER OF DIFFERENT SETS OF MATERIAL\n" \
				" AND CROSS-SECTIONAL  CONSTANTS  . . . .( NPAR(3) ) . . =%5d\n\n" \
				"  SET       YOUNG'S     POISSON'S     THICKNESS    PLANE\n" \
				" NUMBER     MODULUS       RATIO                     STRESS\n" \
				"               E            nu            t            (1/0)\n" % NUMMAT
=======
				" NUMBER OF DIFFERENT SETS OF MATERIAL  . . . .( NPAR(3) ) . . =%5d\n\n" \
				"  SET       YOUNG'S     POISSON'S\n" \
				" NUMBER     MODULUS       RATIO\n" \
				"               E            nu\n" % NUMMAT
>>>>>>> 18332fc9
		print(pre_info, end='')
		self._output_file.write(pre_info)

		for mset in range(NUMMAT):
			ElementGroup.GetMaterial(mset).Write(self._output_file)

		pre_info = "\n\n E L E M E N T   I N F O R M A T I O N\n" \
<<<<<<< HEAD
				" ELEMENT     NODE     NODE     NODE     NODE       MATERIAL\n" \
				" NUMBER-N      I        J        K        L       SET NUMBER\n"
		print(pre_info, end='')
		self._output_file.write(pre_info)

		NUME = ElementGroup.GetNUME()
		for Ele in range(NUME):
			ElementGroup[Ele].Write(self._output_file, Ele)

		print("\n", end='')
		self._output_file.write("\n")
=======
				" ELEMENT     N1       N2       N3       N4       N5       N6       N7       N8       MATERIAL\n" \
				" NUMBER-N                                                                          SET NUMBER\n" # Adjusted for 8 nodes
		print(pre_info, end='')
		self._output_file.write(pre_info)
>>>>>>> 18332fc9

		NUME = ElementGroup.GetNUME()
		for Ele in range(NUME):
			ElementGroup[Ele].Write(self._output_file, Ele) # Assumes CH8.Write handles 8 nodes

		print("\n", end='')
		self._output_file.write("\n")

	def PrintBeamElementData(self, EleGrp):
		""" Output beam element data """
		from Domain import Domain
		FEMData = Domain()
		ElementGroup = FEMData.GetEleGrpList()[EleGrp]
		NUMMAT = ElementGroup.GetNUMMAT()

		pre_info = (
            " M A T E R I A L   D E F I N I T I O N\n\n"
            " NUMBER OF DIFFERENT SETS OF MATERIAL\n"
            " AND SECTION PROPERTIES . . . .( NPAR(3) ) . . =%5d\n\n"
            "  SET       YOUNG'S      SHEAR        AREA        Iyy         Izz         J\n"
            " NUMBER     MODULUS      MODULUS                  (m^4)       (m^4)       (m^4)\n"
            "               E           G            A\n" % NUMMAT
        )
		print(pre_info, end="")
		self._output_file.write(pre_info)

		for mset in range(NUMMAT):
			ElementGroup.GetMaterial(mset).Write(self._output_file)

		pre_info = (
            "\n\n E L E M E N T   I N F O R M A T I O N\n"
            " ELEMENT     NODE     NODE     MATERIAL   ORIENTATION NODE\n"
            " NUMBER-N      I        J       SET NUMBER   (OPTIONAL)\n"
        )
		print(pre_info, end="")
		self._output_file.write(pre_info)

		NUME = ElementGroup.GetNUME()
		for Ele in range(NUME):
			ElementGroup[Ele].Write(self._output_file, Ele)

		print("\n", end="")
		self._output_file.write("\n")

	
	# 其他单元Print
	def OutputLoadInfo(self):
		""" Print load data """
		from Domain import Domain
		FEMData = Domain()

		for lcase in range(FEMData.GetNLCASE()):
			LoadData = FEMData.GetLoadCases()[lcase]

			pre_info = " L O A D   C A S E   D A T A\n\n" \
					   "     LOAD CASE NUMBER . . . . . . . =%6d\n" \
					   "     NUMBER OF CONCENTRATED LOADS . =%6d\n\n" \
					   "    NODE       DIRECTION      LOAD\n" \
					   "   NUMBER                   MAGNITUDE\n"%(lcase + 1,
																  LoadData.nloads)
			print(pre_info, end="")
			self._output_file.write(pre_info)

			LoadData.Write(self._output_file, lcase+1)

			print("\n", end="")
			self._output_file.write("\n")

	def OutputNodalDisplacement(self, lcase, vis_scale=1):
		""" Print nodal displacement *并生成位移可视化图* """
		from Domain import Domain
		FEMData = Domain()
		NodeList = FEMData.GetNodeList()
		displacement = FEMData.GetDisplacement()

		pre_info = " LOAD CASE%5d\n\n\n" \
				   " D I S P L A C E M E N T S\n\n" \
				   "  NODE           X-DISPLACEMENT    Y-DISPLACEMENT    Z-DISPLACEMENT\n" \
				   %(lcase+1)
		print(pre_info, end="")
		self._output_file.write(pre_info)

		# -------- 收集数据 --------
		node_ids, disp = [], []

		for n in range(FEMData.GetNUMNP()):
			displacement_list = NodeList[n].WriteNodalDisplacement(self._output_file, displacement)

			node_ids.append(n + 1)
			disp.append(displacement_list)    

		print("\n", end="")
		self._output_file.write("\n")

		# -------- 绘图并保存 --------
		Coords = np.array([[node.XYZ[0], node.XYZ[1], node.XYZ[2]] for node in NodeList])
		PlotDisp(Coords, disp, scale=vis_scale, out_dir="output")

	def OutputElementStress(self):
		from Domain import Domain
		FEMData = Domain()

		displacement = FEMData.GetDisplacement()

		NUMEG = FEMData.GetNUMEG()

		for ELeGrpIndex in range(NUMEG):
			pre_info = " S T R E S S  C A L C U L A T I O N S  F O R  E L E M E N T  G R O U P%5d\n\n" \
					   %(ELeGrpIndex+1)
			print(pre_info, end="")
			self._output_file.write(pre_info)

			EleGrp = FEMData.GetEleGrpList()[ELeGrpIndex]
			NUME = EleGrp.GetNUME()
			ElementType = EleGrp.GetElementType()

			element_type = ElementTypes.get(ElementType)
			if element_type == 'Bar':
				pre_info = "  ELEMENT             FORCE            STRESS\n" \
						   "  NUMBER\n"
				print(pre_info, end="")
				self._output_file.write(pre_info)

				stress = np.zeros(1)

				for Ele in range(NUME):
					Element = EleGrp[Ele]
					Element.ElementStress(stress, displacement)

					material = Element.GetElementMaterial()
					stress_info = "%5d%22.6e%18.6e\n"%(Ele+1, stress[0]*material.Area, stress[0])
					print(stress_info, end="")
					self._output_file.write(stress_info)
			elif element_type == 'T3':
				pass
			elif element_type == 'Q4':
				# implementation for other element types by yourself
				# ...
				pass  # comment or delete this line after implementation
			elif element_type == 'H8':
				pre_info = ("  ELEMENT      SIGMA_XX      SIGMA_YY      SIGMA_ZZ        TAU_XY        TAU_YZ        TAU_ZX\n"
							"  NUMBER                  (Stresses at element center: xi=0, eta=0, zeta=0)\n")
				print(pre_info, end="")
				self._output_file.write(pre_info)

				stress = np.zeros(6) # H8 element has 6 stress components [s_xx, s_yy, s_zz, t_xy, t_yz, t_zx]

				for Ele in range(NUME):
					Element = EleGrp[Ele]
					Element.ElementStress(stress, displacement) # This calls CH8.ElementStress

					stress_info = "%5d%14.6e%14.6e%14.6e%14.6e%14.6e%14.6e\n"%(
						Ele+1, stress[0], stress[1], stress[2], stress[3], stress[4], stress[5])
					print(stress_info, end="")
					self._output_file.write(stress_info)
			elif element_type == 'Beam':
            # 保持原始输出标签不变
				pre_info = (
                "  ELEMENT      AXIAL       SHEAR-Y    SHEAR-Z    TORSION     MOMENT-Y    MOMENT-Z\n"
                "  NUMBER       FORCE       FORCE      FORCE      MOMENT      MOMENT      MOMENT\n"
                "               (N)         (N)        (N)        (N-m)       (N-m)       (N-m)\n"
            	)
				print(pre_info, end="")
				self._output_file.write(pre_info)

            # 创建临时数组存储应力值
				stress = np.zeros(6)

				for Ele in range(NUME):
					Element = EleGrp[Ele]
                # 调用修正后的应力计算方法
					Element.ElementStress(stress, displacement)
                
                # 将应力值转换为内力值（保持原始输出格式）
					material = Element.GetElementMaterial()
					b = material.width
					h = material.height
					t1 = material.t1
					t2 = material.t2
					t3 = material.t3
					t4 = material.t4
                
                # 计算截面属性（与Beam.py中一致）
					A = b*h - (b-t3-t4)*(h-t1-t2)
					Iyy = (b*h**3 - (b-t3-t4)*(h-t1-t2)**3)/12
					Izz = (h*b**3 - (h-t1-t2)*(b-t3-t4)**3)/12
                
                # 将应力转换为内力（保持原始输出格式）
					axial_force = stress[0] * A
					shear_y_force = stress[4] * A  # 近似处理
					shear_z_force = stress[5] * A  # 近似处理
					torsion_moment = stress[3] * (Iyy + Izz)  # 近似处理
					moment_y = stress[1] * Iyy / (h/2)
					moment_z = stress[2] * Izz / (b/2)
                
					force_info = "%5d%12.4e%12.4e%12.4e%12.4e%12.4e%12.4e\n" % (
					Ele+1, 
                    axial_force,
                    shear_y_force,
                    shear_z_force,
                    torsion_moment,
                    moment_y,
                    moment_z
                	)
					print(force_info, end="")
					self._output_file.write(force_info)
			else:
				# error_info = "\n*** Error *** Elment type {} has not been " \
				# 			 "implemented.\n\n".format(ElementType)
				# raise ValueError(error_info)
				pass

	def OutputTotalSystemData(self):
		""" Print total system data """
		from Domain import Domain
		FEMData = Domain()

		pre_info = "	TOTAL SYSTEM DATA\n\n" \
				   "     NUMBER OF EQUATIONS . . . . . . . . . . . . . .(NEQ) = {}\n" \
				   "     NUMBER OF MATRIX ELEMENTS . . . . . . . . . . .(NWK) = {}\n" \
				   "     MAXIMUM HALF BANDWIDTH  . . . . . . . . . . . .(MK ) = {}\n" \
				   "     MEAN HALF BANDWIDTH . . . . . . . . . . . . . .(MM ) = {}\n\n\n".format(
			FEMData.GetNEQ(), FEMData.GetStiffnessMatrix().size(),
			FEMData.GetStiffnessMatrix().GetMaximumHalfBandwidth(),
			FEMData.GetStiffnessMatrix().size()/FEMData.GetNEQ()
		)
		print(pre_info, end="")
		self._output_file.write(pre_info)

	def OutputSolutionTime(self, time_info):
		""" Print CPU time used for solution """
		print(time_info, end="")
		self._output_file.write(time_info)<|MERGE_RESOLUTION|>--- conflicted
+++ resolved
@@ -151,15 +151,6 @@
 				self.PrintBarElementData(EleGrp)
 			elif element_type == 'Q4':
 				self.PrintQ4ElementData(EleGrp)
-<<<<<<< HEAD
-=======
-			elif element_type == 'T3':
-				self.PrintT3ElementData(EleGrp)
-			elif element_type == 'H8':
-				self.PrintH8ElementData(EleGrp)
->>>>>>> 18332fc9
-			elif element_type == 'Beam':
-				self.PrintBeamElementData(EleGrp)
 				# pass  # comment or delete this line after implementation
     
 			else:
@@ -274,106 +265,9 @@
 
 		print("\n", end='')
 		self._output_file.write("\n")
-<<<<<<< HEAD
-    
-
-	## 其他单元Print
-	def PrintBeamElementData(self, EleGrp):
-		""" Output Beam element data """
-=======
-	def PrintH8ElementData(self, EleGrp): # NEW METHOD FOR H8
-		""" Output H8 element data """
->>>>>>> 18332fc9
-		from Domain import Domain
-		FEMData = Domain()
-
-		ElementGroup = FEMData.GetEleGrpList()[EleGrp]
-		NUMMAT = ElementGroup.GetNUMMAT()
-
-		pre_info = " M A T E R I A L   D E F I N I T I O N\n\n" \
-<<<<<<< HEAD
-				" NUMBER OF DIFFERENT SETS OF MATERIAL\n" \
-				" AND CROSS-SECTIONAL  CONSTANTS  . . . .( NPAR(3) ) . . =%5d\n\n" \
-				"  SET       YOUNG'S     POISSON'S     THICKNESS    PLANE\n" \
-				" NUMBER     MODULUS       RATIO                     STRESS\n" \
-				"               E            nu            t            (1/0)\n" % NUMMAT
-=======
-				" NUMBER OF DIFFERENT SETS OF MATERIAL  . . . .( NPAR(3) ) . . =%5d\n\n" \
-				"  SET       YOUNG'S     POISSON'S\n" \
-				" NUMBER     MODULUS       RATIO\n" \
-				"               E            nu\n" % NUMMAT
->>>>>>> 18332fc9
-		print(pre_info, end='')
-		self._output_file.write(pre_info)
-
-		for mset in range(NUMMAT):
-			ElementGroup.GetMaterial(mset).Write(self._output_file)
-
-		pre_info = "\n\n E L E M E N T   I N F O R M A T I O N\n" \
-<<<<<<< HEAD
-				" ELEMENT     NODE     NODE     NODE     NODE       MATERIAL\n" \
-				" NUMBER-N      I        J        K        L       SET NUMBER\n"
-		print(pre_info, end='')
-		self._output_file.write(pre_info)
-
-		NUME = ElementGroup.GetNUME()
-		for Ele in range(NUME):
-			ElementGroup[Ele].Write(self._output_file, Ele)
-
-		print("\n", end='')
-		self._output_file.write("\n")
-=======
-				" ELEMENT     N1       N2       N3       N4       N5       N6       N7       N8       MATERIAL\n" \
-				" NUMBER-N                                                                          SET NUMBER\n" # Adjusted for 8 nodes
-		print(pre_info, end='')
-		self._output_file.write(pre_info)
->>>>>>> 18332fc9
-
-		NUME = ElementGroup.GetNUME()
-		for Ele in range(NUME):
-			ElementGroup[Ele].Write(self._output_file, Ele) # Assumes CH8.Write handles 8 nodes
-
-		print("\n", end='')
-		self._output_file.write("\n")
-
-	def PrintBeamElementData(self, EleGrp):
-		""" Output beam element data """
-		from Domain import Domain
-		FEMData = Domain()
-		ElementGroup = FEMData.GetEleGrpList()[EleGrp]
-		NUMMAT = ElementGroup.GetNUMMAT()
-
-		pre_info = (
-            " M A T E R I A L   D E F I N I T I O N\n\n"
-            " NUMBER OF DIFFERENT SETS OF MATERIAL\n"
-            " AND SECTION PROPERTIES . . . .( NPAR(3) ) . . =%5d\n\n"
-            "  SET       YOUNG'S      SHEAR        AREA        Iyy         Izz         J\n"
-            " NUMBER     MODULUS      MODULUS                  (m^4)       (m^4)       (m^4)\n"
-            "               E           G            A\n" % NUMMAT
-        )
-		print(pre_info, end="")
-		self._output_file.write(pre_info)
-
-		for mset in range(NUMMAT):
-			ElementGroup.GetMaterial(mset).Write(self._output_file)
-
-		pre_info = (
-            "\n\n E L E M E N T   I N F O R M A T I O N\n"
-            " ELEMENT     NODE     NODE     MATERIAL   ORIENTATION NODE\n"
-            " NUMBER-N      I        J       SET NUMBER   (OPTIONAL)\n"
-        )
-		print(pre_info, end="")
-		self._output_file.write(pre_info)
-
-		NUME = ElementGroup.GetNUME()
-		for Ele in range(NUME):
-			ElementGroup[Ele].Write(self._output_file, Ele)
-
-		print("\n", end="")
-		self._output_file.write("\n")
-
-	
-	# 其他单元Print
+
+## 其他单元Print
+
 	def OutputLoadInfo(self):
 		""" Print load data """
 		from Domain import Domain
