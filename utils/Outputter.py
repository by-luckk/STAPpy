#!/usr/bin/env python3
# -*- coding: utf-8 -*-
"""
/*****************************************************************************/
/*  STAPpy : A python FEM code sharing the same input data file with STAP90  */
/*     Computational Dynamics Laboratory                                     */
/*     School of Aerospace Engineering, Tsinghua University                  */
/*                                                                           */
/*     Created on Mon Jun 22, 2020                                           */
/*                                                                           */
/*     @author: thurcni@163.com, xzhang@tsinghua.edu.cn                      */
/*     http://www.comdyn.cn/                                                 */
/*****************************************************************************/
"""
import sys
sys.path.append('../')
from utils.Singleton import Singleton
from element.ElementGroup import ElementTypes
import datetime
import numpy as np
from utils.Plot import PlotDisp

weekday = ["Monday", "Tuesday", "Wednesday", "Thursday", "Friday", 
           "Saturday", "Sunday"]
month = ["January", "February", "March", "April", "May", "June",
		 "July", "August", "September", "October", "November", "December"]


@Singleton
class COutputter(object):
	""" Singleton: Outputer class is used to output results """
	def __init__(self, filename=""):
		try:
			self._output_file = open(filename, 'w')
		except FileNotFoundError as e:
			print(e)
			sys.exit(3)

	def GetOutputFile(self):
		return self._output_file

	def PrintTime(self):
		""" Output current time and date """
		t = datetime.datetime.now()
		time_info = t.strftime("        (%H:%M:%S on ")
		time_info += (month[t.month - 1] + " ")
		time_info += (str(t.day) + ", ")
		time_info += (str(t.year) + ", ")
		time_info += (weekday[t.weekday()] + ")\n\n")

		print(time_info, end="")
		self._output_file.write(time_info)

	def OutputHeading(self):
		""" Print program logo """
		from Domain import Domain
		FEMData = Domain()

		title_info = "TITLE : " + FEMData.GetTitle() + "\n"
		print(title_info, end="")
		self._output_file.write(title_info)

		self.PrintTime()

	def OutputNodeInfo(self):
		""" Print nodal data """
		from Domain import Domain
		FEMData = Domain()

		NodeList = FEMData.GetNodeList()

		pre_info = "C O N T R O L   I N F O R M A T I O N\n\n"
		print(pre_info, end="")
		self._output_file.write(pre_info)

		NUMNP = FEMData.GetNUMNP()
		NUMEG = FEMData.GetNUMEG()
		NLCASE = FEMData.GetNLCASE()
		MODEX = FEMData.GetMODEX()

		pre_info = "\t  NUMBER OF NODAL POINTS . . . . . . . . . . (NUMNP)  =%6d\n" \
				   "\t  NUMBER OF ELEMENT GROUPS . . . . . . . . . (NUMEG)  =%6d\n" \
				   "\t  NUMBER OF LOAD CASES . . . . . . . . . . . (NLCASE) =%6d\n" \
				   "\t  SOLUTION MODE  . . . . . . . . . . . . . . (MODEX)  =%6d\n" \
				   "\t\t EQ.0, DATA CHECK\n" \
				   "\t\t EQ.1, EXECUTION\n\n"%(NUMNP, NUMEG, NLCASE, MODEX)
		print(pre_info, end="")
		self._output_file.write(pre_info)

		pre_info = " N O D A L   P O I N T   D A T A\n\n" \
				   "    NODE       BOUNDARY                         NODAL POINT\n" \
				   "   NUMBER  CONDITION  CODES                     COORDINATES\n"
		print(pre_info, end="")
		self._output_file.write(pre_info)

		for n in range(NUMNP):
			NodeList[n].Write(self._output_file)

		print("\n", end="")
		self._output_file.write("\n")

	def OutputEquationNumber(self):
		""" Output equation numbers """
		from Domain import Domain
		FEMData = Domain()

		NodeList = FEMData.GetNodeList()

		NUMNP = FEMData.GetNUMNP()

		pre_info = " EQUATION NUMBERS\n\n" \
				   "   NODE NUMBER   DEGREES OF FREEDOM\n" \
				   "        N           X    Y    Z\n"
		print(pre_info, end="")
		self._output_file.write(pre_info)

		for n in range(NUMNP):
			NodeList[n].WriteEquationNo(self._output_file)

		print("\n", end="")
		self._output_file.write("\n")

	def OutputElementInfo(self):
		""" Output element data """
		# Print element group control line
		from Domain import Domain
		FEMData = Domain()

		NUMEG = FEMData.GetNUMEG()

		pre_info = " E L E M E N T   G R O U P   D A T A\n\n\n"
		print(pre_info, end="")
		self._output_file.write(pre_info)

		for EleGrp in range(NUMEG):
			ElementType = FEMData.GetEleGrpList()[EleGrp].GetElementType()
			NUME = FEMData.GetEleGrpList()[EleGrp].GetNUME()

			pre_info = " E L E M E N T   D E F I N I T I O N\n\n" \
					   " ELEMENT TYPE  . . . . . . . . . . . . .( NPAR(1) ) . . =%5d\n" \
					   "     EQ.1, TRUSS ELEMENTS\n" \
					   "     EQ.2, ELEMENTS CURRENTLY\n" \
					   "     EQ.3, NOT AVAILABLE\n\n" \
					   " NUMBER OF ELEMENTS. . . . . . . . . . .( NPAR(2) ) . . =%5d\n\n" \
					   %(ElementType, NUME)
			print(pre_info, end="")
			self._output_file.write(pre_info)

			element_type = ElementTypes.get(ElementType)
			if element_type == 'Bar':
				self.PrintBarElementData(EleGrp)
			elif element_type == 'Q4':
				self.PrintQ4ElementData(EleGrp)
<<<<<<< HEAD
			elif element_type == 'T3':
				self.PrintT3ElementData(EleGrp)
=======
			elif element_type == 'H8':
				self.PrintH8ElementData(EleGrp)
				# pass  # comment or delete this line after implementation
    
>>>>>>> 8b154abb
			else:
				error_info = "\n*** Error *** Elment type {} has not been " \
							 "implemented.\n\n".format(ElementType)
				raise ValueError(error_info)

	def PrintBarElementData(self, EleGrp):
		""" Output bar element data """
		from Domain import Domain
		FEMData = Domain()

		ElementGroup = FEMData.GetEleGrpList()[EleGrp]
		NUMMAT = ElementGroup.GetNUMMAT()

		pre_info = " M A T E R I A L   D E F I N I T I O N\n\n" \
				   " NUMBER OF DIFFERENT SETS OF MATERIAL\n" \
				   " AND CROSS-SECTIONAL  CONSTANTS  . . . .( NPAR(3) ) . . =%5d\n\n" \
				   "  SET       YOUNG'S     CROSS-SECTIONAL\n" \
				   " NUMBER     MODULUS          AREA\n" \
				   "               E              A\n"%NUMMAT
		print(pre_info, end="")
		self._output_file.write(pre_info)

		for mset in range(NUMMAT):
			ElementGroup.GetMaterial(mset).Write(self._output_file)

		pre_info = "\n\n E L E M E N T   I N F O R M A T I O N\n" \
				   " ELEMENT     NODE     NODE       MATERIAL\n" \
				   " NUMBER-N      I        J       SET NUMBER\n"
		print(pre_info, end="")
		self._output_file.write(pre_info)

		NUME = ElementGroup.GetNUME()
		for Ele in range(NUME):
			ElementGroup[Ele].Write(self._output_file, Ele)

		print("\n", end="")
		self._output_file.write("\n")

	def PrintT3ElementData(self, EleGrp):
		"""
		Output T3 (CST) element data in a style parallel to PrintBarElementData.
		"""
		from Domain import Domain
		FEMData = Domain()
		ElementGroup = FEMData.GetEleGrpList()[EleGrp]
		NUMMAT = ElementGroup.GetNUMMAT()

		pre_info = (
			" M A T E R I A L   D E F I N I T I O N\n\n"
			" NUMBER OF DIFFERENT SETS OF MATERIAL\n"
			" AND PLATE  CONSTANTS  . . . .( NPAR(3) ) . . =%5d\n\n"
			"  SET       YOUNG'S      POISSON     THICKNESS\n"
			" NUMBER     MODULUS        RATIO          t\n" % NUMMAT
		)
		print(pre_info, end="")
		self._output_file.write(pre_info)

		for mset in range(NUMMAT):
			ElementGroup.GetMaterial(mset).Write(self._output_file)
		pre_info = (
			"\n\n E L E M E N T   I N F O R M A T I O N\n"
			" ELEMENT     NODE     NODE     NODE     MATERIAL\n"
			" NUMBER-N      I        J        K    SET NUMBER\n"
		)
		print(pre_info, end="")
		self._output_file.write(pre_info)

		NUME = ElementGroup.GetNUME()
		for Ele in range(NUME):
			ElementGroup[Ele].Write(self._output_file, Ele)

		print("\n", end="")
		self._output_file.write("\n")
  
	## Q4单元
	def PrintQ4ElementData(self, EleGrp):
		""" Output Q4 element data """
		from Domain import Domain
		FEMData = Domain()

		ElementGroup = FEMData.GetEleGrpList()[EleGrp]
		NUMMAT = ElementGroup.GetNUMMAT()

		pre_info = " M A T E R I A L   D E F I N I T I O N\n\n" \
				" NUMBER OF DIFFERENT SETS OF MATERIAL\n" \
				" AND CROSS-SECTIONAL  CONSTANTS  . . . .( NPAR(3) ) . . =%5d\n\n" \
				"  SET       YOUNG'S     POISSON'S     THICKNESS    PLANE\n" \
				" NUMBER     MODULUS       RATIO                     STRESS\n" \
				"               E            nu            t            (1/0)\n" % NUMMAT
		print(pre_info, end='')
		self._output_file.write(pre_info)

		for mset in range(NUMMAT):
			ElementGroup.GetMaterial(mset).Write(self._output_file)

		pre_info = "\n\n E L E M E N T   I N F O R M A T I O N\n" \
				" ELEMENT     NODE     NODE     NODE     NODE       MATERIAL\n" \
				" NUMBER-N      I        J        K        L       SET NUMBER\n"
		print(pre_info, end='')
		self._output_file.write(pre_info)

		NUME = ElementGroup.GetNUME()
		for Ele in range(NUME):
			ElementGroup[Ele].Write(self._output_file, Ele)

		print("\n", end='')
		self._output_file.write("\n")
	def PrintH8ElementData(self, EleGrp): # NEW METHOD FOR H8
		""" Output H8 element data """
		from Domain import Domain
		FEMData = Domain()

		ElementGroup = FEMData.GetEleGrpList()[EleGrp]
		NUMMAT = ElementGroup.GetNUMMAT()

		pre_info = " M A T E R I A L   D E F I N I T I O N\n\n" \
				" NUMBER OF DIFFERENT SETS OF MATERIAL  . . . .( NPAR(3) ) . . =%5d\n\n" \
				"  SET       YOUNG'S     POISSON'S\n" \
				" NUMBER     MODULUS       RATIO\n" \
				"               E            nu\n" % NUMMAT
		print(pre_info, end='')
		self._output_file.write(pre_info)

		for mset in range(NUMMAT):
			ElementGroup.GetMaterial(mset).Write(self._output_file)

		pre_info = "\n\n E L E M E N T   I N F O R M A T I O N\n" \
				" ELEMENT     N1       N2       N3       N4       N5       N6       N7       N8       MATERIAL\n" \
				" NUMBER-N                                                                          SET NUMBER\n" # Adjusted for 8 nodes
		print(pre_info, end='')
		self._output_file.write(pre_info)

		NUME = ElementGroup.GetNUME()
		for Ele in range(NUME):
			ElementGroup[Ele].Write(self._output_file, Ele) # Assumes CH8.Write handles 8 nodes

		print("\n", end='')
		self._output_file.write("\n")

	
	# 其他单元Print
	def OutputLoadInfo(self):
		""" Print load data """
		from Domain import Domain
		FEMData = Domain()

		for lcase in range(FEMData.GetNLCASE()):
			LoadData = FEMData.GetLoadCases()[lcase]

			pre_info = " L O A D   C A S E   D A T A\n\n" \
					   "     LOAD CASE NUMBER . . . . . . . =%6d\n" \
					   "     NUMBER OF CONCENTRATED LOADS . =%6d\n\n" \
					   "    NODE       DIRECTION      LOAD\n" \
					   "   NUMBER                   MAGNITUDE\n"%(lcase + 1,
																  LoadData.nloads)
			print(pre_info, end="")
			self._output_file.write(pre_info)

			LoadData.Write(self._output_file, lcase+1)

			print("\n", end="")
			self._output_file.write("\n")

	def OutputNodalDisplacement(self, lcase, vis_scale=1.0):
		""" Print nodal displacement *并生成位移可视化图* """
		from Domain import Domain
		FEMData = Domain()
		NodeList = FEMData.GetNodeList()
		displacement = FEMData.GetDisplacement()

		pre_info = " LOAD CASE%5d\n\n\n" \
				   " D I S P L A C E M E N T S\n\n" \
				   "  NODE           X-DISPLACEMENT    Y-DISPLACEMENT    Z-DISPLACEMENT\n" \
				   %(lcase+1)
		print(pre_info, end="")
		self._output_file.write(pre_info)

		# -------- 收集数据 --------
		node_ids, disp = [], []

		for n in range(FEMData.GetNUMNP()):
			displacement_list = NodeList[n].WriteNodalDisplacement(self._output_file, displacement)

			node_ids.append(n + 1)
			disp.append(displacement_list)

		print("\n", end="")
		self._output_file.write("\n")

		# -------- 绘图并保存 --------
		Coords = np.array([[node.XYZ[0], node.XYZ[1], node.XYZ[2]] for node in NodeList])
		PlotDisp(Coords, disp, scale=vis_scale, out_dir="output")

	def OutputElementStress(self):
		from Domain import Domain
		FEMData = Domain()

		displacement = FEMData.GetDisplacement()

		NUMEG = FEMData.GetNUMEG()

		for ELeGrpIndex in range(NUMEG):
			pre_info = " S T R E S S  C A L C U L A T I O N S  F O R  E L E M E N T  G R O U P%5d\n\n" \
					   %(ELeGrpIndex+1)
			print(pre_info, end="")
			self._output_file.write(pre_info)

			EleGrp = FEMData.GetEleGrpList()[ELeGrpIndex]
			NUME = EleGrp.GetNUME()
			ElementType = EleGrp.GetElementType()

			element_type = ElementTypes.get(ElementType)
			if element_type == 'Bar':
				pre_info = "  ELEMENT             FORCE            STRESS\n" \
						   "  NUMBER\n"
				print(pre_info, end="")
				self._output_file.write(pre_info)

				stress = np.zeros(1)

				for Ele in range(NUME):
					Element = EleGrp[Ele]
					Element.ElementStress(stress, displacement)

					material = Element.GetElementMaterial()
					stress_info = "%5d%22.6e%18.6e\n"%(Ele+1, stress[0]*material.Area, stress[0])
					print(stress_info, end="")
					self._output_file.write(stress_info)
			elif element_type == 'T3':
				pass
			elif element_type == 'Q4':
				# implementation for other element types by yourself
				# ...
				pass  # comment or delete this line after implementation
			else:
				error_info = "\n*** Error *** Elment type {} has not been " \
							 "implemented.\n\n".format(ElementType)
				raise ValueError(error_info)

	def OutputTotalSystemData(self):
		""" Print total system data """
		from Domain import Domain
		FEMData = Domain()

		pre_info = "	TOTAL SYSTEM DATA\n\n" \
				   "     NUMBER OF EQUATIONS . . . . . . . . . . . . . .(NEQ) = {}\n" \
				   "     NUMBER OF MATRIX ELEMENTS . . . . . . . . . . .(NWK) = {}\n" \
				   "     MAXIMUM HALF BANDWIDTH  . . . . . . . . . . . .(MK ) = {}\n" \
				   "     MEAN HALF BANDWIDTH . . . . . . . . . . . . . .(MM ) = {}\n\n\n".format(
			FEMData.GetNEQ(), FEMData.GetStiffnessMatrix().size(),
			FEMData.GetStiffnessMatrix().GetMaximumHalfBandwidth(),
			FEMData.GetStiffnessMatrix().size()/FEMData.GetNEQ()
		)
		print(pre_info, end="")
		self._output_file.write(pre_info)

	def OutputSolutionTime(self, time_info):
		""" Print CPU time used for solution """
		print(time_info, end="")
		self._output_file.write(time_info)<|MERGE_RESOLUTION|>--- conflicted
+++ resolved
@@ -151,15 +151,12 @@
 				self.PrintBarElementData(EleGrp)
 			elif element_type == 'Q4':
 				self.PrintQ4ElementData(EleGrp)
-<<<<<<< HEAD
 			elif element_type == 'T3':
 				self.PrintT3ElementData(EleGrp)
-=======
 			elif element_type == 'H8':
 				self.PrintH8ElementData(EleGrp)
 				# pass  # comment or delete this line after implementation
     
->>>>>>> 8b154abb
 			else:
 				error_info = "\n*** Error *** Elment type {} has not been " \
 							 "implemented.\n\n".format(ElementType)
