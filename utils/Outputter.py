--- conflicted
+++ resolved
@@ -155,11 +155,8 @@
 				self.PrintT3ElementData(EleGrp)
 			elif element_type == 'H8':
 				self.PrintH8ElementData(EleGrp)
-<<<<<<< HEAD
 			elif element_type == 'Beam':
 				self.PrintBeamElementData(EleGrp)
-=======
->>>>>>> 87fecb78
 				# pass  # comment or delete this line after implementation
     
 			else:
@@ -167,6 +164,10 @@
 				# 			 "implemented.\n\n".format(ElementType)
 				# raise ValueError(error_info)
 				pass
+				# error_info = "\n*** Error *** Elment type {} has not been " \
+				# 			 "implemented.\n\n".format(ElementType)
+				# raise ValueError(error_info)
+				pass
 
 	def PrintBarElementData(self, EleGrp):
 		""" Output bar element data """
@@ -298,10 +299,10 @@
 		NUME = ElementGroup.GetNUME()
 		for Ele in range(NUME):
 			ElementGroup[Ele].Write(self._output_file, Ele) # Assumes CH8.Write handles 8 nodes
-<<<<<<< HEAD
 
 		print("\n", end='')
 		self._output_file.write("\n")
+
 	def PrintBeamElementData(self, EleGrp):
 		""" Output beam element data """
 		from Domain import Domain
@@ -336,10 +337,6 @@
 			ElementGroup[Ele].Write(self._output_file, Ele)
 
 		print("\n", end="")
-=======
-
-		print("\n", end='')
->>>>>>> 87fecb78
 		self._output_file.write("\n")
 
 	
@@ -453,7 +450,6 @@
 						Ele+1, stress[0], stress[1], stress[2], stress[3], stress[4], stress[5])
 					print(stress_info, end="")
 					self._output_file.write(stress_info)
-<<<<<<< HEAD
 			elif element_type == 'Beam':
             # 保持原始输出标签不变
 				pre_info = (
@@ -505,8 +501,6 @@
                 	)
 					print(force_info, end="")
 					self._output_file.write(force_info)
-=======
->>>>>>> 87fecb78
 			else:
 				# error_info = "\n*** Error *** Elment type {} has not been " \
 				# 			 "implemented.\n\n".format(ElementType)
