--- conflicted
+++ resolved
@@ -142,7 +142,6 @@
                 z_disp_closed = np.append(z_disp, z_disp[0])
                 
                 ax.plot(x_disp_closed, y_disp_closed, z_disp_closed, color='red', linewidth=1)
-<<<<<<< HEAD
 
         if element_type in ['Beam', 'Frame']:
             for i in range(NUME):
@@ -172,9 +171,6 @@
                 
 
 
-
-=======
->>>>>>> 87fecb78
         if element_type == 'Plate':
             for i in range(NUME):
                 element = EleGrp[i]
@@ -183,13 +179,6 @@
                 y = [node.XYZ[1] for node in nodes]
                 z = [node.XYZ[2] for node in nodes]
                 nn = [node.NodeNumber - 1 for node in nodes]
-<<<<<<< HEAD
-                
-                # 获取单元厚度（如果存在）
-                thickness = 0.1
-            
-                # 原始位置
-=======
         
                 # 获取单元厚度（如果存在）
                 thickness = getattr(element._ElementMaterial, 'thickness', 0.1)  # 默认0.1
@@ -206,95 +195,16 @@
                 z_disp = z + w  # 只有z方向有位移
         
                 # 原始位置（蓝色）
->>>>>>> 87fecb78
                 x_closed = x + [x[0]]
                 y_closed = y + [y[0]]
                 z_closed = z + [z[0]]
                 ax.plot(x_closed, y_closed, z_closed, color='blue', linewidth=1, alpha=0.5)
-<<<<<<< HEAD
-                
-                # 变形后位置
-                x_disp = x + Disp[nn, 0]
-                y_disp = y + Disp[nn, 1]
-                z_disp = z + Disp[nn, 2]
-=======
         
                 # 变形后位置（红色）
->>>>>>> 87fecb78
                 x_disp_closed = np.append(x_disp, x_disp[0])
                 y_disp_closed = np.append(y_disp, y_disp[0])
                 z_disp_closed = np.append(z_disp, z_disp[0])
                 ax.plot(x_disp_closed, y_disp_closed, z_disp_closed, 
-<<<<<<< HEAD
-                       color='red', linewidth=1.5)
-                
-                # 绘制厚度
-               
-                    # 计算上下表面坐标
-                if element_type in ['MINDLIN_PLATE', 'MINDLIN_SHELL']:
-                        # 对于板单元，考虑转动影响
-                        theta_x = Disp[nn, 3] if Disp.shape[1] > 3 else 0
-                        theta_y = Disp[nn, 4] if Disp.shape[1] > 4 else 0
-                        
-                        # 计算法向量
-                        nx = -np.sin(theta_y) * np.cos(theta_x)
-                        ny = np.sin(theta_x)
-                        nz = np.cos(theta_y) * np.cos(theta_x)
-                        
-                        # 计算上下表面位置
-                        x_top = x_disp + 0.5 * thickness * nx
-                        y_top = y_disp + 0.5 * thickness * ny
-                        z_top = z_disp + 0.5 * thickness * nz
-                        
-                        x_bottom = x_disp - 0.5 * thickness * nx
-                        y_bottom = y_disp - 0.5 * thickness * ny
-                        z_bottom = z_disp - 0.5 * thickness * nz
-                else:
-                        # 对于普通壳单元，只沿z方向加厚度
-                        x_top = x_disp
-                        y_top = y_disp
-                        z_top = z_disp + 0.5 * thickness
-                        
-                        x_bottom = x_disp
-                        y_bottom = y_disp
-                        z_bottom = z_disp - 0.5 * thickness
-                    
-                    # 绘制上下表面
-                for j in range(len(x_disp)):
-                        ax.plot([x_bottom[j], x_top[j]], 
-                               [y_bottom[j], y_top[j]], 
-                               [z_bottom[j], z_top[j]], 
-                               color='green', linewidth=0.5, alpha=0.7)
-                    
-                    # 绘制厚度侧面
-                if len(x_disp) == 4:  # 四边形
-                        sides = [(0,1), (1,2), (2,3), (3,0)]
-                else:  # 三角形
-                        sides = [(0,1), (1,2), (2,0)]
-                    
-                for side in sides:
-                        # 底部边
-                        ax.plot([x_bottom[side[0]], x_bottom[side[1]]], 
-                               [y_bottom[side[0]], y_bottom[side[1]]], 
-                               [z_bottom[side[0]], z_bottom[side[1]]], 
-                               color='green', linewidth=0.5, alpha=0.7)
-                        # 顶部边
-                        ax.plot([x_top[side[0]], x_top[side[1]]], 
-                               [y_top[side[0]], y_top[side[1]]], 
-                               [z_top[side[0]], z_top[side[1]]], 
-                               color='green', linewidth=0.5, alpha=0.7)
-                        # 侧边
-                        ax.plot([x_bottom[side[0]], x_top[side[0]]], 
-                               [y_bottom[side[0]], y_top[side[0]]], 
-                               [z_bottom[side[0]], z_top[side[0]]], 
-                               color='green', linewidth=0.5, alpha=0.7)
-
-    # 绘制节点（在元素绘制完成后，确保节点可见）
-    ax.scatter(Coords[:, 0], Coords[:, 1], Coords[:, 2], c='blue', label='Original Position', s=20, alpha=0.7)
-    ax.scatter(MovedCoords[:, 0], MovedCoords[:, 1], MovedCoords[:, 2], c='red', label='Deformed Position', s=20)
-    
-    # 标记节点编号
-=======
                 color='red', linewidth=1.5)
         
                 # 绘制厚度 - 考虑转角影响
@@ -374,8 +284,11 @@
                        [z_bottom0, z_top0], 
                        color='green', linewidth=0.5, alpha=0.7)
 
-                # 标记节点编号
->>>>>>> 87fecb78
+    # 绘制节点（在元素绘制完成后，确保节点可见）
+    ax.scatter(Coords[:, 0], Coords[:, 1], Coords[:, 2], c='blue', label='Original Position', s=20, alpha=0.7)
+    ax.scatter(MovedCoords[:, 0], MovedCoords[:, 1], MovedCoords[:, 2], c='red', label='Deformed Position', s=20)
+    
+    # 标记节点编号
     for i, (x, y, z) in enumerate(Coords):
         ax.text(x, y, z, f'{i + 1}', color='black', fontsize=8)
 
